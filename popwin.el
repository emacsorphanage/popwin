--- conflicted
+++ resolved
@@ -65,25 +65,18 @@
  
 
-<<<<<<< HEAD
-;;; Utilities
+;;; Utility
+
+(defun popwin:listify (object)
+  "Return a singleton list of OBJECT if OBJECT is an atom,
+otherwise OBJECT itself."
+  (if (atom object) (list object) object))
 
 (defun popwin:subsitute-in-tree (map tree)
   (if (consp tree)
       (cons (popwin:subsitute-in-tree map (car tree))
             (popwin:subsitute-in-tree map (cdr tree)))
     (or (cdr (assq tree map)) tree)))
-
-(defmacro popwin:save-selected-window (&rest body)
-  "Evaluate BODY saving the selected window."
-  `(with-selected-window (selected-window) ,@body))
-=======
-;;; Utility
-
-(defun popwin:listify (object)
-  "Return a singleton list of OBJECT if OBJECT is an atom,
-otherwise OBJECT itself."
-  (if (atom object) (list object) object))
 
 (defun popwin:get-buffer (buffer-or-name &optional if-not-found)
   "Return a buffer named BUFFER-OR-NAME or BUFFER-OR-NAME itself
@@ -98,7 +91,6 @@
     (:error
      (or (get-buffer buffer-or-name)
          (error "No buffer named %s" buffer-or-name)))))
->>>>>>> 98e2cfd0
 
 (defun popwin:switch-to-buffer (buffer-or-name &optional norecord)
   "Call `switch-to-buffer' forcing BUFFER-OF-NAME be displayed in
